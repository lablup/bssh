// Copyright 2025 Lablup Inc. and Jeongkyu Shin
//
// Licensed under the Apache License, Version 2.0 (the "License");
// you may not use this file except in compliance with the License.
// You may obtain a copy of the License at
//
//     http://www.apache.org/licenses/LICENSE-2.0
//
// Unless required by applicable law or agreed to in writing, software
// distributed under the License is distributed on an "AS IS" BASIS,
// WITHOUT WARRANTIES OR CONDITIONS OF ANY KIND, either express or implied.
// See the License for the specific language governing permissions and
// limitations under the License.

use anyhow::Result;
use clap::{CommandFactory, Parser};
use std::path::{Path, PathBuf};
use std::time::Duration;

use bssh::{
    cli::{Cli, Commands},
    commands::{
        download::download_file,
        exec::{execute_command, ExecuteCommandParams},
        interactive::InteractiveCommand,
        list::list_clusters,
        ping::ping_nodes,
        upload::{upload_file, FileTransferParams},
    },
    config::{Config, InteractiveMode},
    node::Node,
    ssh::known_hosts::StrictHostKeyChecking,
    utils::init_logging,
};

/// Show help message and exit
fn show_help() {
    let mut cmd = Cli::command();
    let _ = cmd.print_help();
    eprintln!(); // Add a newline after help
}

/// Format a Duration into a human-readable string
fn format_duration(duration: Duration) -> String {
    let total_seconds = duration.as_secs_f64();

    if total_seconds < 1.0 {
        // Less than 1 second: show in milliseconds
        format!("{:.1} ms", duration.as_secs_f64() * 1000.0)
    } else if total_seconds < 60.0 {
        // Less than 1 minute: show in seconds with 2 decimal places
        format!("{total_seconds:.2} s")
    } else {
        // 1 minute or more: show in minutes and seconds
        let minutes = duration.as_secs() / 60;
        let seconds = duration.as_secs() % 60;
        let millis = duration.subsec_millis();

        if seconds == 0 {
            format!("{minutes}m")
        } else if millis > 0 {
            format!("{minutes}m {seconds}.{millis:03}s")
        } else {
            format!("{minutes}m {seconds}s")
        }
    }
}

#[tokio::main]
async fn main() -> Result<()> {
    // Check if no arguments were provided
    let args: Vec<String> = std::env::args().collect();
    if args.len() == 1 {
        // Show help when no arguments provided
        show_help();
        std::process::exit(0);
    }

    let cli = Cli::parse();

    // Handle SSH query option (-Q)
    if let Some(ref query) = cli.query {
        handle_query(query);
        return Ok(());
    }

    // Initialize logging
    init_logging(cli.verbose);

    // Check if user explicitly specified options
<<<<<<< HEAD
    let args: Vec<String> = std::env::args().collect();
    let has_explicit_config = args.iter().any(|arg| arg == "--config");
    let has_explicit_parallel = args.iter().any(|arg| {
        arg == "-p"
            || arg == "--parallel"
            || arg.starts_with("-p=")
            || arg.starts_with("--parallel=")
    });
=======
    let has_explicit_config = args.iter().any(|arg| arg == "--config");
    let has_explicit_parallel = args
        .iter()
        .any(|arg| arg == "--parallel" || arg.starts_with("--parallel="));
>>>>>>> ea293d73

    // If user explicitly specified --config, ensure the file exists
    if has_explicit_config {
        let expanded_path = if cli.config.starts_with("~") {
            let path_str = cli.config.to_string_lossy();
            if let Ok(home) = std::env::var("HOME") {
                PathBuf::from(path_str.replacen("~", &home, 1))
            } else {
                cli.config.clone()
            }
        } else {
            cli.config.clone()
        };

        if !expanded_path.exists() {
            anyhow::bail!("Config file not found: {:?}", expanded_path);
        }
    }

    // Load configuration with priority
    let config = Config::load_with_priority(&cli.config).await?;

    // Handle list command first (doesn't need nodes)
    if matches!(cli.command, Some(Commands::List)) {
        list_clusters(&config);
        return Ok(());
    }

    // Determine nodes to execute on
    let (nodes, actual_cluster_name) = resolve_nodes(&cli, &config).await?;

    // Determine max_parallel: CLI argument takes precedence over config
<<<<<<< HEAD
    let max_parallel = if has_explicit_parallel {
=======
    // For SSH mode (single host), parallel is always 1
    let max_parallel = if cli.is_ssh_mode() {
        1
    } else if has_explicit_parallel {
>>>>>>> ea293d73
        cli.parallel
    } else {
        config
            .get_parallel(actual_cluster_name.as_deref().or(cli.cluster.as_deref()))
            .unwrap_or(cli.parallel) // Fall back to CLI default (10)
    };

    if nodes.is_empty() {
        anyhow::bail!(
            "No hosts specified. Please use one of the following options:\n  -H <hosts>    Specify comma-separated hosts (e.g., -H user@host1,user@host2)\n  -c <cluster>  Use a cluster from your configuration file"
        );
    }

    // Parse strict host key checking mode
    let strict_mode: StrictHostKeyChecking =
        cli.strict_host_key_checking.parse().unwrap_or_default();

    // Get command to execute
    let command = cli.get_command();

    // Check if command is required (not for subcommands like ping, copy)
    // In SSH mode without a command, we start an interactive session
    let needs_command =
        matches!(cli.command, None | Some(Commands::Exec { .. })) && !cli.is_ssh_mode();
    if command.is_empty() && needs_command && !cli.force_tty {
        anyhow::bail!(
            "No command specified. Please provide a command to execute.\nExample: bssh -H host1,host2 'ls -la'"
        );
    }

    // Handle remaining commands
    match cli.command {
        Some(Commands::Ping) => {
            // Determine SSH key path: CLI argument takes precedence over config
            let key_path = if let Some(identity) = &cli.identity {
                Some(identity.clone())
            } else {
                config
                    .get_ssh_key(actual_cluster_name.as_deref().or(cli.cluster.as_deref()))
                    .map(|ssh_key| bssh::config::expand_tilde(Path::new(&ssh_key)))
            };

            ping_nodes(
                nodes,
                max_parallel,
                key_path.as_deref(),
                strict_mode,
                cli.use_agent,
                cli.password,
            )
            .await
        }
        Some(Commands::Upload {
            source,
            destination,
            recursive,
        }) => {
            // Determine SSH key path: CLI argument takes precedence over config
            let key_path = if let Some(identity) = &cli.identity {
                Some(identity.clone())
            } else {
                config
                    .get_ssh_key(actual_cluster_name.as_deref().or(cli.cluster.as_deref()))
                    .map(|ssh_key| bssh::config::expand_tilde(Path::new(&ssh_key)))
            };

            let params = FileTransferParams {
                nodes,
                max_parallel,
                key_path: key_path.as_deref(),
                strict_mode,
                use_agent: cli.use_agent,
                use_password: cli.password,
                recursive,
            };
            upload_file(params, &source, &destination).await
        }
        Some(Commands::Download {
            source,
            destination,
            recursive,
        }) => {
            // Determine SSH key path: CLI argument takes precedence over config
            let key_path = if let Some(identity) = &cli.identity {
                Some(identity.clone())
            } else {
                config
                    .get_ssh_key(actual_cluster_name.as_deref().or(cli.cluster.as_deref()))
                    .map(|ssh_key| bssh::config::expand_tilde(Path::new(&ssh_key)))
            };

            let params = FileTransferParams {
                nodes,
                max_parallel,
                key_path: key_path.as_deref(),
                strict_mode,
                use_agent: cli.use_agent,
                use_password: cli.password,
                recursive,
            };
            download_file(params, &source, &destination).await
        }
        Some(Commands::Interactive {
            single_node,
            multiplex,
            prompt_format,
            history_file,
            work_dir,
        }) => {
            // Get interactive config from configuration file (with cluster-specific overrides)
            let cluster_name = cli.cluster.as_deref();
            let interactive_config = config.get_interactive_config(cluster_name);

            // Merge CLI arguments with config settings (CLI takes precedence)
            let merged_mode = if single_node {
                // CLI explicitly set single_node
                (true, false)
            } else if multiplex {
                // CLI didn't set single_node, use multiplex
                (false, true)
            } else {
                // Use config defaults
                match interactive_config.default_mode {
                    InteractiveMode::SingleNode => (true, false),
                    InteractiveMode::Multiplex => (false, true),
                }
            };

            // Use CLI values if provided, otherwise use config values
            let merged_prompt = if prompt_format != "[{node}:{user}@{host}:{pwd}]$ " {
                // CLI provided a custom prompt
                prompt_format
            } else {
                // Use config prompt
                interactive_config.prompt_format.clone()
            };

            let merged_history = if history_file.to_string_lossy() != "~/.bssh_history" {
                // CLI provided a custom history file
                history_file
            } else if let Some(config_history) = interactive_config.history_file.clone() {
                // Use config history file
                PathBuf::from(config_history)
            } else {
                // Use default
                history_file
            };

            let merged_work_dir = work_dir.or(interactive_config.work_dir.clone());

            // Determine SSH key path: CLI argument takes precedence over config
            let key_path = if let Some(identity) = &cli.identity {
                Some(identity.clone())
            } else {
                config
                    .get_ssh_key(actual_cluster_name.as_deref().or(cli.cluster.as_deref()))
                    .map(|ssh_key| bssh::config::expand_tilde(Path::new(&ssh_key)))
            };

            let interactive_cmd = InteractiveCommand {
                single_node: merged_mode.0,
                multiplex: merged_mode.1,
                prompt_format: merged_prompt,
                history_file: merged_history,
                work_dir: merged_work_dir,
                nodes,
                config: config.clone(),
                interactive_config,
                cluster_name: cluster_name.map(String::from),
                key_path,
                use_agent: cli.use_agent,
                use_password: cli.password,
                strict_mode,
            };
            let result = interactive_cmd.execute().await?;
            println!("\nInteractive session ended.");
            println!("Duration: {}", format_duration(result.duration));
            println!("Commands executed: {}", result.commands_executed);
            println!("Nodes connected: {}", result.nodes_connected);
            Ok(())
        }
        _ => {
            // Execute command (default or Exec subcommand) or interactive shell
            // In SSH mode without command, start interactive session
            if cli.is_ssh_mode() && command.is_empty() {
                // SSH mode interactive session (like ssh user@host)
                tracing::info!("Starting SSH interactive session to {}", nodes[0].host);

                // Determine SSH key path
                let key_path = if let Some(identity) = &cli.identity {
                    Some(identity.clone())
                } else {
                    config
                        .get_ssh_key(actual_cluster_name.as_deref().or(cli.cluster.as_deref()))
                        .map(|ssh_key| bssh::config::expand_tilde(Path::new(&ssh_key)))
                };

                // Use interactive mode for single host SSH connections
                let interactive_cmd = InteractiveCommand {
                    single_node: true, // Always single node for SSH mode
                    multiplex: false,  // No multiplexing for SSH mode
                    prompt_format: "[{user}@{host}:{pwd}]$ ".to_string(),
                    history_file: PathBuf::from("~/.bssh_history"),
                    work_dir: None,
                    nodes,
                    config: config.clone(),
                    interactive_config: config.get_interactive_config(None),
                    cluster_name: None,
                    key_path,
                    use_agent: cli.use_agent,
                    use_password: cli.password,
                    strict_mode,
                };
                let result = interactive_cmd.execute().await?;
                println!("\nSession ended.");
                if cli.verbose > 0 {
                    println!("Duration: {}", format_duration(result.duration));
                    println!("Commands executed: {}", result.commands_executed);
                }
                Ok(())
            } else {
<<<<<<< HEAD
                config
                    .get_ssh_key(actual_cluster_name.as_deref().or(cli.cluster.as_deref()))
                    .map(|ssh_key| bssh::config::expand_tilde(Path::new(&ssh_key)))
            };

            let params = ExecuteCommandParams {
                nodes,
                command: &command,
                max_parallel,
                key_path: key_path.as_deref(),
                verbose: cli.verbose > 0,
                strict_mode,
                use_agent: cli.use_agent,
                use_password: cli.password,
                output_dir: cli.output_dir.as_deref(),
                timeout,
            };
            execute_command(params).await
=======
                // Determine timeout: CLI argument takes precedence over config
                let timeout = if cli.timeout > 0 {
                    Some(cli.timeout)
                } else {
                    config.get_timeout(actual_cluster_name.as_deref().or(cli.cluster.as_deref()))
                };

                // Determine SSH key path: CLI argument takes precedence over config
                let key_path = if let Some(identity) = &cli.identity {
                    Some(identity.clone())
                } else {
                    config
                        .get_ssh_key(actual_cluster_name.as_deref().or(cli.cluster.as_deref()))
                        .map(|ssh_key| bssh::config::expand_tilde(Path::new(&ssh_key)))
                };

                let params = ExecuteCommandParams {
                    nodes,
                    command: &command,
                    max_parallel,
                    key_path: key_path.as_deref(),
                    verbose: cli.verbose > 0,
                    strict_mode,
                    use_agent: cli.use_agent,
                    use_password: cli.password,
                    output_dir: cli.output_dir.as_deref(),
                    timeout,
                };
                execute_command(params).await
            }
>>>>>>> ea293d73
        }
    }
}

async fn resolve_nodes(cli: &Cli, config: &Config) -> Result<(Vec<Node>, Option<String>)> {
    let mut nodes = Vec::new();
    let mut cluster_name = None;

    // Handle SSH compatibility mode (single host)
    if cli.is_ssh_mode() {
        let (user, host, port) = cli
            .parse_destination()
            .ok_or_else(|| anyhow::anyhow!("Invalid destination format"))?;

        // Get effective username
        let username = user
            .or_else(|| cli.get_effective_user())
            .or_else(|| std::env::var("USER").ok())
            .unwrap_or_else(|| "root".to_string());

        // Get effective port
        let port = port.or_else(|| cli.get_effective_port()).unwrap_or(22);

        let node = Node::new(host, port, username);
        nodes.push(node);
    } else if let Some(hosts) = &cli.hosts {
        // Parse hosts from CLI
        for host_str in hosts {
            // Split by comma if a single argument contains multiple hosts
            for single_host in host_str.split(',') {
                let node = Node::parse(single_host.trim(), None)?;
                nodes.push(node);
            }
        }
    } else if let Some(cli_cluster_name) = &cli.cluster {
        // Get nodes from cluster configuration
        nodes = config.resolve_nodes(cli_cluster_name)?;
        cluster_name = Some(cli_cluster_name.clone());
    } else {
        // Check if Backend.AI environment is detected (automatic cluster)
        if config.clusters.contains_key("bai_auto") {
            // Automatically use Backend.AI cluster when no explicit cluster is specified
            nodes = config.resolve_nodes("bai_auto")?;
            cluster_name = Some("bai_auto".to_string());
        }
    }

    Ok((nodes, cluster_name))
}

/// Handle SSH query options (-Q)
fn handle_query(query: &str) {
    match query {
        "cipher" => {
            println!("aes128-ctr\naes192-ctr\naes256-ctr");
            println!("aes128-gcm@openssh.com\naes256-gcm@openssh.com");
            println!("chacha20-poly1305@openssh.com");
        }
        "cipher-auth" => {
            println!("aes128-gcm@openssh.com\naes256-gcm@openssh.com");
            println!("chacha20-poly1305@openssh.com");
        }
        "mac" => {
            println!("hmac-sha2-256\nhmac-sha2-512\nhmac-sha1");
        }
        "kex" => {
            println!("curve25519-sha256\ncurve25519-sha256@libssh.org");
            println!("ecdh-sha2-nistp256\necdh-sha2-nistp384\necdh-sha2-nistp521");
        }
        "key" | "key-plain" | "key-cert" | "key-sig" => {
            println!("ssh-rsa\nssh-ed25519");
            println!("ecdsa-sha2-nistp256\necdsa-sha2-nistp384\necdsa-sha2-nistp521");
        }
        "protocol-version" => {
            println!("2");
        }
        "help" => {
            println!("Available query options:");
            println!("  cipher            - Supported ciphers");
            println!("  cipher-auth       - Authenticated encryption ciphers");
            println!("  mac               - Supported MAC algorithms");
            println!("  kex               - Supported key exchange algorithms");
            println!("  key               - Supported key types");
            println!("  protocol-version  - SSH protocol version");
        }
        _ => {
            eprintln!("Unknown query option: {query}");
            eprintln!("Use 'bssh -Q help' to see available options");
            std::process::exit(1);
        }
    }
}<|MERGE_RESOLUTION|>--- conflicted
+++ resolved
@@ -88,21 +88,10 @@
     init_logging(cli.verbose);
 
     // Check if user explicitly specified options
-<<<<<<< HEAD
-    let args: Vec<String> = std::env::args().collect();
-    let has_explicit_config = args.iter().any(|arg| arg == "--config");
-    let has_explicit_parallel = args.iter().any(|arg| {
-        arg == "-p"
-            || arg == "--parallel"
-            || arg.starts_with("-p=")
-            || arg.starts_with("--parallel=")
-    });
-=======
     let has_explicit_config = args.iter().any(|arg| arg == "--config");
     let has_explicit_parallel = args
         .iter()
         .any(|arg| arg == "--parallel" || arg.starts_with("--parallel="));
->>>>>>> ea293d73
 
     // If user explicitly specified --config, ensure the file exists
     if has_explicit_config {
@@ -135,14 +124,10 @@
     let (nodes, actual_cluster_name) = resolve_nodes(&cli, &config).await?;
 
     // Determine max_parallel: CLI argument takes precedence over config
-<<<<<<< HEAD
-    let max_parallel = if has_explicit_parallel {
-=======
     // For SSH mode (single host), parallel is always 1
     let max_parallel = if cli.is_ssh_mode() {
         1
     } else if has_explicit_parallel {
->>>>>>> ea293d73
         cli.parallel
     } else {
         config
@@ -364,26 +349,6 @@
                 }
                 Ok(())
             } else {
-<<<<<<< HEAD
-                config
-                    .get_ssh_key(actual_cluster_name.as_deref().or(cli.cluster.as_deref()))
-                    .map(|ssh_key| bssh::config::expand_tilde(Path::new(&ssh_key)))
-            };
-
-            let params = ExecuteCommandParams {
-                nodes,
-                command: &command,
-                max_parallel,
-                key_path: key_path.as_deref(),
-                verbose: cli.verbose > 0,
-                strict_mode,
-                use_agent: cli.use_agent,
-                use_password: cli.password,
-                output_dir: cli.output_dir.as_deref(),
-                timeout,
-            };
-            execute_command(params).await
-=======
                 // Determine timeout: CLI argument takes precedence over config
                 let timeout = if cli.timeout > 0 {
                     Some(cli.timeout)
@@ -414,7 +379,6 @@
                 };
                 execute_command(params).await
             }
->>>>>>> ea293d73
         }
     }
 }
